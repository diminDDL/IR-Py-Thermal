#!/usr/bin/python3
import numpy as np
import matplotlib
import matplotlib.pyplot as plt
import matplotlib.animation as animation
import matplotlib.patches as patches
from matplotlib.backend_bases import MouseButton
from mpl_toolkits.axes_grid1 import make_axes_locatable
import ht301_hacklib
import utils
import time
import sys

fps = 40
exposure = {'auto': True,
            'auto_type': 'ends',  # 'center' or 'ends'
            'T_min': 0.,
            'T_max': 50.,
            'T_margin': 2.0,
}
draw_temp = True

# choose the camera class
camera:ht301_hacklib.Camera
if sys.argv[-1].endswith('.npy'):
    camera = ht301_hacklib.CameraEmulator(sys.argv[-1])
else:
    camera = ht301_hacklib.Camera()



#see https://matplotlib.org/tutorials/colors/colormaps.html
cmaps_idx = 1
cmaps = ['inferno', 'coolwarm', 'cividis', 'jet', 'nipy_spectral', 'binary', 'gray', 'tab10']

matplotlib.rcParams['toolbar'] = 'None'

# temporary fake frame
lut_frame = frame = np.full((camera.height, camera.width), 25.)
info = {}
lut = None # will be defined later

fig = plt.figure()

try:
    fig.canvas.set_window_title("Thermal Camera")
except:
    # does not work on windows
    pass

ax = plt.gca()
im = ax.imshow(lut_frame, cmap=cmaps[cmaps_idx])
divider = make_axes_locatable(ax)
cax = divider.append_axes("right", size="5%", pad=0.05)
cbar = plt.colorbar(im, cax=cax)

annotations = utils.Annotations(ax, patches)
temp_annotations =  {
    'std': {
        'Tmin': 'lightblue',
        'Tmax': 'red',
        'Tcenter': 'yellow'
        },
    'user': {}
}

# Add the patch to the Axes
roi = ((0,0),(0,0))


paused = False
update_colormap = True
diff = { 'enabled': False,
         'annotation_enabled': False,
         'frame': np.zeros(frame.shape)
}



import csv
from datetime import datetime #to easily get miliseconds
csv_filename = None
def log_annotations_to_csv(annotation_frame):
    anns_data = []
    for type in ['std', 'user']:
        for ann_name in temp_annotations[type]:
            pos = annotations.get_pos(ann_name)
            val = round(annotations.get_val(ann_name, annotation_frame), 2)
            anns_data += [pos[0], pos[1], val]  # store each position and value
    if csv_filename is not None:
        with open(csv_filename, 'a', newline='') as f:
            writer = csv.writer(f)
            writer.writerow([datetime.now()] + anns_data)


def animate_func(i):
    global lut, frame, info, paused, update_colormap, exposure, im, diff, lut_frame
    ret, frame = camera.read()
    if not paused:
        info, lut = camera.info()
        lut_frame = lut[frame]

        if diff['enabled']: show_frame = lut_frame - diff['frame']
        else:               show_frame = lut_frame
        if diff['annotation_enabled']:
                        annotation_frame = lut_frame - diff['frame']
        else:           annotation_frame = lut_frame

        im.set_array(show_frame)

        annotations.update(temp_annotations, annotation_frame, draw_temp)

        if exposure['auto']:
            update_colormap = utils.autoExposure(update_colormap, exposure, show_frame)

        log_annotations_to_csv(annotation_frame)

        if update_colormap:
            im.set_clim(exposure['T_min'], exposure['T_max'])
            fig.canvas.resize_event()  #force update all, even with blit=True
            update_colormap = False
            return []

    return [im] + annotations.get()

def print_help():
    print('''keys:
    'h'      - help
    'q'      - quit
    ' '      - pause, resume
    'd'      - set diff
    'x','c'  - enable/disable diff, enable/disable annotation diff
    'f'      - full screen
    'u'      - calibrate
    't'      - draw min, max, center temperature
    'e'      - remove user temperature annotations
    'w'      - save to file date.png
    'r'      - save raw data to file date.npy
    'v'      - record annotations data to file date.csv
    ',', '.' - change color map
    'a', 'z' - auto exposure on/off, auto exposure type
    'k', 'l' - set the thermal range to normal/high (only for the TS2+)  
    left, right, up, down - set exposure limits

mouse:
    left  button - add Region Of Interest (ROI)
    right button - add user temperature annotation
''')

FILE_NAME_FORMAT = "%Y-%m-%d_%H-%M-%S"

#keyboard
def press(event):
    global paused, exposure, update_colormap, cmaps_idx, draw_temp, temp_extra_annotations, csv_filename
    global lut_frame, lut, frame, diff, annotations, roi
    if event.key == 'h': print_help()
    if event.key == ' ': paused ^= True; print('paused:', paused)
    if event.key == 'd': diff['frame'] = lut_frame; diff['annotation_enabled'] = diff['enabled'] = True; print('set   diff')
    if event.key == 'x': diff['enabled'] ^= True; print('enable diff:', diff['enabled'])
    if event.key == 'c': diff['annotation_enabled'] ^= True; print('enable annotation diff:', diff['annotation_enabled'])
    if event.key == 't': draw_temp ^= True; print('draw temp:', draw_temp)
    if event.key == 'e':
        print('removing user annotations: ', len(temp_annotations['user']))
        annotations.remove(temp_annotations['user'])
    if event.key == 'u': print('calibrate'); camera.calibrate()
    if event.key == 'a': exposure['auto'] ^= True; print('auto exposure:', exposure['auto'], ', type:', exposure['auto_type'])
    if event.key == 'z':
        types = ['center', 'ends']
        exposure['auto_type'] = types[types.index(exposure['auto_type'])-1]
        print('auto exposure:', exposure['auto'], ', type:', exposure['auto_type'])
    if event.key == 'w':
<<<<<<< HEAD
        filename = time.strftime(FILE_NAME_FORMAT) + '.png'
        plt.savefig(filename)
        print('saved to:', filename)
    if event.key == 'r':
        filename = time.strftime(FILE_NAME_FORMAT) + '.npy'
=======
        filename = time.strftime("%Y-%m-%d_%H-%M-%S") + '.png'
        plt.savefig(filename)
        print('saved to:', filename)
    if event.key == 'r':
        filename = time.strftime("%Y-%m-%d_%H-%M-%S") + '.npy'
>>>>>>> 9ef16658
        np.save(filename, camera.frame_raw_u16.reshape(camera.height+4, camera.width))
        print('saved to:', filename)
    if event.key == 'v':
        if csv_filename is None:
            csv_filename = time.strftime(FILE_NAME_FORMAT) + '.csv'
            with open(csv_filename, 'w', newline='') as f:
                header = ["time"]
                header += [f'{a} {x}' for a in temp_annotations['std'].keys() for x in ['x', 'y', 'val']] #t, tmin x, tmin y, tmin val, etc
                header += [f'Point{i} {x}' for i, key in enumerate(temp_annotations['user'].keys()) for x in ['x', 'y', 'val']]
                csv.writer(f).writerow(header)
            print('Annotation recording started in:', csv_filename)
        else:
            print('Annotation recording  saved  in:', csv_filename)
            csv_filename = None
        
    if event.key in [',', '.']:
        if event.key == '.': cmaps_idx= (cmaps_idx + 1) % len(cmaps)
        else:                cmaps_idx= (cmaps_idx - 1) % len(cmaps)
        print('color map:', cmaps[cmaps_idx])
        im.set_cmap(cmaps[cmaps_idx])
        update_colormap = True
    if event.key in ['k', 'l']:
        if event.key == 'k':
            camera.temperature_range_normal()
        else:
            camera.temperature_range_high()
        camera.calibrate()
    if event.key in ['left', 'right', 'up', 'down']:
        exposure['auto'] = False
        T_cent = int((exposure['T_min'] + exposure['T_max'])/2)
        d = int(exposure['T_max'] - T_cent)
        if event.key == 'up':    T_cent += exposure['T_margin']/2
        if event.key == 'down':  T_cent -= exposure['T_margin']/2
        if event.key == 'left':  d -= exposure['T_margin']/2
        if event.key == 'right': d += exposure['T_margin']/2
        d = max(d, exposure['T_margin'])
        exposure['T_min'] = T_cent - d
        exposure['T_max'] = T_cent + d
        print('auto exposure off, T_min:', exposure['T_min'], 'T_cent:', T_cent, 'T_max:', exposure['T_max'])
        update_colormap = True

mouse_action_pos = (0,0)
mouse_action = None
def onclick(event):
    global mouse_action, mouse_action_pos
    if event.inaxes == ax:
        pos = (int(event.xdata), int(event.ydata))
        if event.button == MouseButton.RIGHT:
            print('add user temperature annotation at pos:', pos)
            temp_annotations['user'][pos] = 'white'
        if event.button == MouseButton.LEFT:
            if utils.inRoi(annotations.roi, pos, frame.shape):
                mouse_action = 'move_roi'
                mouse_action_pos = (annotations.roi[0][0] - pos[0], annotations.roi[0][1] - pos[1])
            else:
                mouse_action = 'create_roi'
                mouse_action_pos = pos
                annotations.set_roi((pos, (0,0)))

def onmotion(event):
    global mouse_action, mouse_action_pos, roi
    if event.inaxes == ax and event.button == MouseButton.LEFT:
        pos = (int(event.xdata), int(event.ydata))
        if mouse_action == 'create_roi':
            w,h = pos[0] - mouse_action_pos[0], pos[1] - mouse_action_pos[1]
            roi = (mouse_action_pos, (w,h))
            annotations.set_roi(roi)
        if mouse_action == 'move_roi':
            roi = ((pos[0] + mouse_action_pos[0], pos[1] + mouse_action_pos[1]), annotations.roi[1])
            annotations.set_roi(roi)


anim = animation.FuncAnimation(fig, animate_func, interval = 1000 / fps, blit=True)
fig.canvas.mpl_connect('button_press_event', onclick)
fig.canvas.mpl_connect('motion_notify_event', onmotion)
fig.canvas.mpl_connect('key_press_event', press)

print_help()
plt.show()
camera.release()<|MERGE_RESOLUTION|>--- conflicted
+++ resolved
@@ -75,7 +75,20 @@
          'frame': np.zeros(frame.shape)
 }
 
-
+import csv
+from datetime import datetime #to easily get miliseconds
+csv_filename = None
+def log_annotations_to_csv(annotation_frame):
+    anns_data = []
+    for type in ['std', 'user']:
+        for ann_name in temp_annotations[type]:
+            pos = annotations.get_pos(ann_name)
+            val = round(annotations.get_val(ann_name, annotation_frame), 2)
+            anns_data += [pos[0], pos[1], val]  # store each position and value
+    if csv_filename is not None:
+        with open(csv_filename, 'a', newline='') as f:
+            writer = csv.writer(f)
+            writer.writerow([datetime.now()] + anns_data)
 
 import csv
 from datetime import datetime #to easily get miliseconds
@@ -139,7 +152,7 @@
     'v'      - record annotations data to file date.csv
     ',', '.' - change color map
     'a', 'z' - auto exposure on/off, auto exposure type
-    'k', 'l' - set the thermal range to normal/high (only for the TS2+)  
+    'k', 'l' - set the thermal range to normal/high (supported by T2S+/T2L)  
     left, right, up, down - set exposure limits
 
 mouse:
@@ -169,19 +182,11 @@
         exposure['auto_type'] = types[types.index(exposure['auto_type'])-1]
         print('auto exposure:', exposure['auto'], ', type:', exposure['auto_type'])
     if event.key == 'w':
-<<<<<<< HEAD
         filename = time.strftime(FILE_NAME_FORMAT) + '.png'
         plt.savefig(filename)
         print('saved to:', filename)
     if event.key == 'r':
         filename = time.strftime(FILE_NAME_FORMAT) + '.npy'
-=======
-        filename = time.strftime("%Y-%m-%d_%H-%M-%S") + '.png'
-        plt.savefig(filename)
-        print('saved to:', filename)
-    if event.key == 'r':
-        filename = time.strftime("%Y-%m-%d_%H-%M-%S") + '.npy'
->>>>>>> 9ef16658
         np.save(filename, camera.frame_raw_u16.reshape(camera.height+4, camera.width))
         print('saved to:', filename)
     if event.key == 'v':
